/*
 * MIT License
 *
 * Copyright (c) 2022 CSCS, ETH Zurich, University of Zurich, University of Basel
 *
 * Permission is hereby granted, free of charge, to any person obtaining a copy
 * of this software and associated documentation files (the "Software"), to deal
 * in the Software without restriction, including without limitation the rights
 * to use, copy, modify, merge, publish, distribute, sublicense, and/or sell
 * copies of the Software, and to permit persons to whom the Software is
 * furnished to do so, subject to the following conditions:
 *
 * The above copyright notice and this permission notice shall be included in all
 * copies or substantial portions of the Software.
 *
 * THE SOFTWARE IS PROVIDED "AS IS", WITHOUT WARRANTY OF ANY KIND, EXPRESS OR
 * IMPLIED, INCLUDING BUT NOT LIMITED TO THE WARRANTIES OF MERCHANTABILITY,
 * FITNESS FOR A PARTICULAR PURPOSE AND NONINFRINGEMENT. IN NO EVENT SHALL THE
 * AUTHORS OR COPYRIGHT HOLDERS BE LIABLE FOR ANY CLAIM, DAMAGES OR OTHER
 * LIABILITY, WHETHER IN AN ACTION OF CONTRACT, TORT OR OTHERWISE, ARISING FROM,
 * OUT OF OR IN CONNECTION WITH THE SOFTWARE OR THE USE OR OTHER DEALINGS IN THE
 * SOFTWARE.
 */

/*! @file
 * @brief Unit tests for ParticlesData
 *
 * @author Noah Kubli <noah.kubli@uzh.ch>
 * @author Sebastian Keller <sebastian.f.keller@gmail.com>
 */

#pragma once

#include <array>
#include <optional>

#include "cstone/fields/enumerate.hpp"
#include "cstone/fields/field_states.hpp"
#include "cstone/fields/particles_get.hpp"
#include "cstone/util/reallocate.hpp"
#ifdef SPH_EXA_HAVE_GRACKLE
#include "cooling/cooling.hpp"
#endif

namespace cooling
{

template<class T>
class ChemistryData : public cstone::FieldStates<ChemistryData<T>>
{
public:
    inline static constexpr size_t numFields = 21;

    template<class ValueType>
    using FieldVector     = std::vector<ValueType, std::allocator<ValueType>>;
    using RealType        = T;
    using AcceleratorType = cstone::CpuTag;

#ifdef SPH_EXA_HAVE_GRACKLE
    cooling::CoolingData<T>               cooling_data;
#endif
    std::array<FieldVector<T>, numFields> fields;

<<<<<<< HEAD
=======
    ChemistryData(const std::string& grackle_options_file_path, const double ms_sim = 1e16,
                  const double kp_sim = 46400., const int comoving_coordinates = 0,
                  const std::optional<double> t_sim = std::nullopt)
#ifdef SPH_EXA_HAVE_GRACKLE
        : cooling_data(grackle_options_file_path, ms_sim, kp_sim, comoving_coordinates, t_sim)
#endif
              {};

>>>>>>> b9115aa2
    auto dataTuple() { return dataTuple_helper(std::make_index_sequence<numFields>{}); }

    auto data()
    {
        using FieldType =
            std::variant<FieldVector<float>*, FieldVector<double>*, FieldVector<unsigned>*, FieldVector<uint64_t>*>;

        return std::apply([](auto&... fields) { return std::array<FieldType, sizeof...(fields)>{&fields...}; },
                          dataTuple());
    }

    void resize(size_t size)
    {
        double growthRate = 1.05;
        auto   data_      = data();

        for (size_t i = 0; i < data_.size(); ++i)
        {
            if (this->isAllocated(i))
            {
                std::visit([size, growthRate](auto& arg) { reallocate(*arg, size, growthRate); }, data_[i]);
            }
        }
    }

    //! Generates field names: "Y0", "Y1", ...
    inline static constexpr std::array fieldNames = enumerateFieldNames<"Y", numFields>();

private:
    template<size_t... Is>
    auto dataTuple_helper(std::index_sequence<Is...>)
    {
        return std::tie(fields[Is]...);
    }
};

} // namespace cooling<|MERGE_RESOLUTION|>--- conflicted
+++ resolved
@@ -61,17 +61,6 @@
 #endif
     std::array<FieldVector<T>, numFields> fields;
 
-<<<<<<< HEAD
-=======
-    ChemistryData(const std::string& grackle_options_file_path, const double ms_sim = 1e16,
-                  const double kp_sim = 46400., const int comoving_coordinates = 0,
-                  const std::optional<double> t_sim = std::nullopt)
-#ifdef SPH_EXA_HAVE_GRACKLE
-        : cooling_data(grackle_options_file_path, ms_sim, kp_sim, comoving_coordinates, t_sim)
-#endif
-              {};
-
->>>>>>> b9115aa2
     auto dataTuple() { return dataTuple_helper(std::make_index_sequence<numFields>{}); }
 
     auto data()
