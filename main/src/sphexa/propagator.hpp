/*
 * MIT License
 *
 * Copyright (c) 2021 CSCS, ETH Zurich
 *               2021 University of Basel
 *
 * Permission is hereby granted, free of charge, to any person obtaining a copy
 * of this software and associated documentation files (the "Software"), to deal
 * in the Software without restriction, including without limitation the rights
 * to use, copy, modify, merge, publish, distribute, sublicense, and/or sell
 * copies of the Software, and to permit persons to whom the Software is
 * furnished to do so, subject to the following conditions:
 *
 * The above copyright notice and this permission notice shall be included in all
 * copies or substantial portions of the Software.
 *
 * THE SOFTWARE IS PROVIDED "AS IS", WITHOUT WARRANTY OF ANY KIND, EXPRESS OR
 * IMPLIED, INCLUDING BUT NOT LIMITED TO THE WARRANTIES OF MERCHANTABILITY,
 * FITNESS FOR A PARTICULAR PURPOSE AND NONINFRINGEMENT. IN NO EVENT SHALL THE
 * AUTHORS OR COPYRIGHT HOLDERS BE LIABLE FOR ANY CLAIM, DAMAGES OR OTHER
 * LIABILITY, WHETHER IN AN ACTION OF CONTRACT, TORT OR OTHERWISE, ARISING FROM,
 * OUT OF OR IN CONNECTION WITH THE SOFTWARE OR THE USE OR OTHER DEALINGS IN THE
 * SOFTWARE.
 */

/*! @file
 * @brief A Propagator class to manage the loop for each the timestep decoupled of the tests
 *
 * @author Sebastian Keller <sebastian.f.keller@gmail.com>
 * @author Jose A. Escartin <ja.escartin@gmail.com>
 */

#pragma once

#include <variant>

#include "cstone/domain/domain.hpp"
#include "sph/sph.hpp"
#include "sph/traits.hpp"
#include "util/timer.hpp"

#include "gravity_wrapper.hpp"

namespace sphexa
{

using namespace sphexa::sph;

template<class DomainType, class ParticleDataType>
class Propagator
{
public:
    Propagator(size_t ngmax, size_t ng0, std::ostream& output, size_t rank)
        : timer(output, rank)
        , out(output)
        , rank_(rank)
        , ngmax_(ngmax)
        , ng0_(ng0)
    {
    }

    virtual void activateFields(ParticleDataType& d) = 0;

    virtual void sync(DomainType& domain, ParticleDataType& d) = 0;

    virtual void step(DomainType& domain, ParticleDataType& d) = 0;

    virtual void prepareOutput(ParticleDataType& d, size_t startIndex, size_t endIndex){};
    virtual void finishOutput(ParticleDataType& d){};

    virtual ~Propagator() = default;

protected:
    MasterProcessTimer timer;
    std::ostream&      out;

    size_t rank_;
    //! maximum number of neighbors per particle
    size_t ngmax_;
    //! target number of neighbors per particle
    size_t ng0_;

    void printIterationTimings(const DomainType& domain, const ParticleDataType& d)
    {
        size_t totalNeighbors = neighborsSum(domain.startIndex(), domain.endIndex(), d.neighborsCount);

        if (rank_ == 0)
        {
            printCheck(d.ttot,
                       d.minDt,
                       d.etot,
                       d.eint,
                       d.ecin,
                       d.egrav,
                       domain.box(),
                       d.numParticlesGlobal,
                       domain.nParticles(),
                       domain.globalTree().numLeafNodes(),
                       domain.nParticlesWithHalos() - domain.nParticles(),
                       totalNeighbors);

            std::cout << "### Check ### Focus Tree Nodes: " << domain.focusTree().octree().numLeafNodes() << std::endl;
            printTotalIterationTime(d.iteration, timer.duration());
        }
    }

    void printTotalIterationTime(size_t iteration, float duration)
    {
        out << "=== Total time for iteration(" << iteration << ") " << duration << "s" << std::endl << std::endl;
    }

    template<class Box>
    void printCheck(double totalTime, double minTimeStep, double totalEnergy, double internalEnergy,
                    double kineticEnergy, double gravitationalEnergy, const Box& box, size_t totalParticleCount,
                    size_t particleCount, size_t nodeCount, size_t haloCount, size_t totalNeighbors)
    {
        out << "### Check ### Global Tree Nodes: " << nodeCount << ", Particles: " << particleCount
            << ", Halos: " << haloCount << std::endl;
        out << "### Check ### Computational domain: " << box.xmin() << " " << box.xmax() << " " << box.ymin() << " "
            << box.ymax() << " " << box.zmin() << " " << box.zmax() << std::endl;
        out << "### Check ### Total Neighbors: " << totalNeighbors
            << ", Avg neighbor count per particle: " << totalNeighbors / totalParticleCount << std::endl;
        out << "### Check ### Total time: " << totalTime << ", current time-step: " << minTimeStep << std::endl;
        out << "### Check ### Total energy: " << totalEnergy << ", (internal: " << internalEnergy
            << ", cinetic: " << kineticEnergy;
        out << ", gravitational: " << gravitationalEnergy;
        out << ")" << std::endl;
    }
};

template<class DomainType, class ParticleDataType>
class HydroProp final : public Propagator<DomainType, ParticleDataType>
{
    using Base = Propagator<DomainType, ParticleDataType>;
    using Base::ng0_;
    using Base::ngmax_;
    using Base::timer;

    using T             = typename ParticleDataType::RealType;
    using KeyType       = typename ParticleDataType::KeyType;
    using MultipoleType = ryoanji::CartesianQuadrupole<double>;

    using Acc = typename ParticleDataType::AcceleratorType;
    using MHolder_t =
        typename detail::AccelSwitchType<Acc, MultipoleHolderCpu, MultipoleHolderGpu>::template type<MultipoleType,
                                                                                                     KeyType, T, T, T>;
    MHolder_t mHolder_;

public:
    HydroProp(size_t ngmax, size_t ng0, std::ostream& output, size_t rank)
        : Base(ngmax, ng0, output, rank)
    {
    }

    void activateFields(ParticleDataType& d) override
    {
        d.setConserved("x", "y", "z", "h", "m", "u", "vx", "vy", "vz", "x_m1", "y_m1", "z_m1", "du_m1");
        d.setDependent("rho", "p", "c", "ax", "ay", "az", "du", "c11", "c12", "c13", "c22", "c23", "c33", "keys", "nc");
    }

    void sync(DomainType& domain, ParticleDataType& d) override
    {
        if (d.g != 0.0)
        {
            domain.syncGrav(d.codes, d.x, d.y, d.z, d.h, d.m, d.u, d.vx, d.vy, d.vz, d.x_m1, d.y_m1, d.z_m1, d.du_m1);
        }
        else { domain.sync(d.codes, d.x, d.y, d.z, d.h, d.m, d.u, d.vx, d.vy, d.vz, d.x_m1, d.y_m1, d.z_m1, d.du_m1); }
    }

    void step(DomainType& domain, ParticleDataType& d) override
    {
        timer.start();
        sync(domain, d);
        timer.step("domain::sync");

        d.resize(domain.nParticlesWithHalos());
        resizeNeighbors(d, domain.nParticles() * ngmax_);
        size_t first = domain.startIndex();
        size_t last  = domain.endIndex();

        std::fill(begin(d.m), begin(d.m) + first, d.m[first]);
        std::fill(begin(d.m) + last, end(d.m), d.m[first]);

        findNeighborsSfc<T, KeyType>(
            first, last, ngmax_, d.x, d.y, d.z, d.h, d.codes, d.neighbors, d.neighborsCount, domain.box());
        timer.step("FindNeighbors");
        computeDensity(first, last, ngmax_, d, domain.box());
        timer.step("Density");
        computeEOS3L(first, last, d);
        timer.step("EquationOfState");
        domain.exchangeHalos(d.vx, d.vy, d.vz, d.rho, d.p, d.c);
        timer.step("mpi::synchronizeHalos");
        computeIAD(first, last, ngmax_, d, domain.box());
        timer.step("IAD");
        domain.exchangeHalos(d.c11, d.c12, d.c13, d.c22, d.c23, d.c33);
        timer.step("mpi::synchronizeHalos");
        computeMomentumAndEnergy(first, last, ngmax_, d, domain.box());
        timer.step("MomentumEnergyIAD");

        if (d.g != 0.0)
        {
            mHolder_.upsweep(d, domain);
            timer.step("Upsweep");
            mHolder_.traverse(d, domain);
            timer.step("Gravity");

#ifdef USE_CUDA
            size_t sizeWithHalos = d.x.size();
            size_t size_np_T     = sizeWithHalos * sizeof(decltype(d.ax[0]));
            CHECK_CUDA_ERR(cudaMemcpy(d.ax.data(), d.devPtrs.d_ax, size_np_T, cudaMemcpyDeviceToHost));
            CHECK_CUDA_ERR(cudaMemcpy(d.ay.data(), d.devPtrs.d_ay, size_np_T, cudaMemcpyDeviceToHost));
            CHECK_CUDA_ERR(cudaMemcpy(d.az.data(), d.devPtrs.d_az, size_np_T, cudaMemcpyDeviceToHost));
#endif
        }

        computeTimestep(first, last, d);
        timer.step("Timestep");
        computePositions(first, last, d, domain.box());
        timer.step("UpdateQuantities");
        computeTotalEnergy(first, last, d);
        timer.step("EnergyConservation");
        updateSmoothingLength(first, last, d, ng0_);
        timer.step("UpdateSmoothingLength");

        timer.stop();
        this->printIterationTimings(domain, d);
    }
};

template<class DomainType, class ParticleDataType>
class HydroVeProp final : public Propagator<DomainType, ParticleDataType>
{
    using Base = Propagator<DomainType, ParticleDataType>;
    using Base::ng0_;
    using Base::ngmax_;
    using Base::timer;

    using T             = typename ParticleDataType::RealType;
    using KeyType       = typename ParticleDataType::KeyType;
    using MultipoleType = ryoanji::CartesianQuadrupole<double>;

    using Acc = typename ParticleDataType::AcceleratorType;
    using MHolder_t =
        typename detail::AccelSwitchType<Acc, MultipoleHolderCpu, MultipoleHolderGpu>::template type<MultipoleType,
                                                                                                     KeyType, T, T, T>;

    MHolder_t mHolder_;

public:
    HydroVeProp(size_t ngmax, size_t ng0, std::ostream& output, size_t rank)
        : Base(ngmax, ng0, output, rank)
    {
    }

    void activateFields(ParticleDataType& d) override
    {
        d.setConserved("x", "y", "z", "h", "m", "u", "vx", "vy", "vz", "x_m1", "y_m1", "z_m1", "du_m1", "alpha");
        d.setDependent("p",
                       "c",
                       "ax",
                       "ay",
                       "az",
                       "du",
                       "c11",
                       "c12",
                       "c13",
                       "c22",
                       "c23",
                       "c33",
                       "xm",
                       "kx",
                       "divv",
                       "curlv",
                       "gradh",
                       "keys",
                       "nc");
    }

    void sync(DomainType& domain, ParticleDataType& d) override
    {
        if (d.g != 0.0)
        {
            domain.syncGrav(
                d.codes, d.x, d.y, d.z, d.h, d.m, d.u, d.vx, d.vy, d.vz, d.x_m1, d.y_m1, d.z_m1, d.du_m1, d.alpha);
        }
        else
        {
            domain.sync(
                d.codes, d.x, d.y, d.z, d.h, d.m, d.u, d.vx, d.vy, d.vz, d.x_m1, d.y_m1, d.z_m1, d.du_m1, d.alpha);
        }
    }

    void step(DomainType& domain, ParticleDataType& d) override
    {
        timer.start();
        sync(domain, d);
        timer.step("domain::sync");

        d.resize(domain.nParticlesWithHalos());
        resizeNeighbors(d, domain.nParticles() * ngmax_);
        size_t first = domain.startIndex();
        size_t last  = domain.endIndex();

        std::fill(begin(d.m), begin(d.m) + first, d.m[first]);
        std::fill(begin(d.m) + last, end(d.m), d.m[first]);

        findNeighborsSfc<T, KeyType>(
            first, last, ngmax_, d.x, d.y, d.z, d.h, d.codes, d.neighbors, d.neighborsCount, domain.box());
        timer.step("FindNeighbors");

        computeXMass(first, last, ngmax_, d, domain.box());
        timer.step("XMass");
        domain.exchangeHalos(d.xm);
        timer.step("mpi::synchronizeHalos");
        computeDensityVE(first, last, ngmax_, d, domain.box());
        timer.step("Density & Gradh");
<<<<<<< HEAD
        computeEOS_Polytropic(first, last, d);
=======
        computeEquationOfState_Polytropic(first, last, d);
>>>>>>> f0e3c850
        timer.step("EquationOfState");
        domain.exchangeHalos(d.vx, d.vy, d.vz, d.p, d.c, d.kx, d.gradh);
        timer.step("mpi::synchronizeHalos");
        computeIadDivvCurlv(first, last, ngmax_, d, domain.box());
        timer.step("IadVelocityDivCurl");
        domain.exchangeHalos(d.c11, d.c12, d.c13, d.c22, d.c23, d.c33, d.divv, d.curlv);
        timer.step("mpi::synchronizeHalos");
        //computeAVswitches(first, last, ngmax_, d, domain.box());
        //timer.step("AVswitches");
        //domain.exchangeHalos(d.alpha);
        //timer.step("mpi::synchronizeHalos");
        computeGradPVE(first, last, ngmax_, d, domain.box());
        timer.step("MomentumAndEnergy");

        T* x = d.x.data();
        T* y = d.y.data();
        T* z = d.z.data();
        T* ax = d.ax.data();
        T* ay = d.ay.data();
        T* az = d.az.data();

        

        if (d.g != 0.0)
        {
            mHolder_.upsweep(d, domain);
            timer.step("Upsweep");
            mHolder_.traverse(d, domain);
            timer.step("Gravity");
        }



        computeTimestep(first, last, d);
        timer.step("Timestep");
        computePositions(first, last, d, domain.box());
        timer.step("UpdateQuantities");
        computeTotalEnergy(first, last, d);
        timer.step("EnergyConservation");
        updateSmoothingLength(first, last, d, ng0_);
        timer.step("UpdateSmoothingLength");

        timer.stop();
        this->printIterationTimings(domain, d);
    }

    //! @brief configure the dataset for output
    void prepareOutput(ParticleDataType& d, size_t startIndex, size_t endIndex) override
    {
        bool outputRho =
            std::find(d.outputFieldNames.begin(), d.outputFieldNames.end(), "rho") != d.outputFieldNames.end();
        if (outputRho)
        {
            d.release("c11");
            d.acquire("rho");

#pragma omp parallel for schedule(static)
            for (size_t i = startIndex; i < endIndex; ++i)
            {
                d.rho[i] = d.kx[i] * d.m[i] / d.xm[i];
            }
        }
    }

    //! @brief undo output configuration and restore compute configuration
    void finishOutput(ParticleDataType& d) override
    {
        bool outputRho =
            std::find(d.outputFieldNames.begin(), d.outputFieldNames.end(), "rho") != d.outputFieldNames.end();
        if (outputRho)
        {
            d.release("rho");
            d.acquire("c11");
        }
    }
};

template<class DomainType, class ParticleDataType>
std::unique_ptr<Propagator<DomainType, ParticleDataType>> propagatorFactory(bool ve, size_t ngmax, size_t ng0,
                                                                            std::ostream& output, size_t rank)
{
    if (ve) { return std::make_unique<HydroVeProp<DomainType, ParticleDataType>>(ngmax, ng0, output, rank); }
    else { return std::make_unique<HydroProp<DomainType, ParticleDataType>>(ngmax, ng0, output, rank); }
}

} // namespace sphexa<|MERGE_RESOLUTION|>--- conflicted
+++ resolved
@@ -314,11 +314,7 @@
         timer.step("mpi::synchronizeHalos");
         computeDensityVE(first, last, ngmax_, d, domain.box());
         timer.step("Density & Gradh");
-<<<<<<< HEAD
         computeEOS_Polytropic(first, last, d);
-=======
-        computeEquationOfState_Polytropic(first, last, d);
->>>>>>> f0e3c850
         timer.step("EquationOfState");
         domain.exchangeHalos(d.vx, d.vy, d.vz, d.p, d.c, d.kx, d.gradh);
         timer.step("mpi::synchronizeHalos");
@@ -332,15 +328,6 @@
         //timer.step("mpi::synchronizeHalos");
         computeGradPVE(first, last, ngmax_, d, domain.box());
         timer.step("MomentumAndEnergy");
-
-        T* x = d.x.data();
-        T* y = d.y.data();
-        T* z = d.z.data();
-        T* ax = d.ax.data();
-        T* ay = d.ay.data();
-        T* az = d.az.data();
-
-        
 
         if (d.g != 0.0)
         {
