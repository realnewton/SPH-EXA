--- conflicted
+++ resolved
@@ -115,16 +115,9 @@
         util::tie(d.x_m1[i], d.y_m1[i], d.z_m1[i]) = util::tie(X_m1[0], X_m1[1], X_m1[2]);
         util::tie(d.vx[i], d.vy[i], d.vz[i])       = util::tie(V[0], V[1], V[2]);
 
-<<<<<<< HEAD
-        T cv    = haveMui ? idealGasCv(d.mui[i]) : constCv;
-        T u_old = cv * d.temp[i];
-        T u_new = energyUpdate(u_old, dt, dt_m1, d.du[i], d.du_m1[i]);
-
-        d.temp[i]  = u_new / cv;
-=======
-        T cv = haveMui ? idealGasCv(d.mui[i], d.gamma) : constCv;
-        d.temp[i] += energyUpdate(dt, dt_m1, d.du[i], d.du_m1[i]) / cv;
->>>>>>> 8ea73489
+        T cv       = haveMui ? idealGasCv(d.mui[i], d.gamma) : constCv;
+        T u_old    = cv * d.temp[i];
+        d.temp[i]  = energyUpdate(u_old, dt, dt_m1, d.du[i], d.du_m1[i]) / cv;
         d.du_m1[i] = d.du[i];
     }
 }
