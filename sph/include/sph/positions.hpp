--- conflicted
+++ resolved
@@ -113,17 +113,12 @@
         util::tie(d.x_m1[i], d.y_m1[i], d.z_m1[i]) = util::tie(X_m1[0], X_m1[1], X_m1[2]);
         util::tie(d.vx[i], d.vy[i], d.vz[i])       = util::tie(V[0], V[1], V[2]);
 
-<<<<<<< HEAD
-        //To prevent u<0
-        const T u_old = d.u[i];
-        d.u[i] += energyUpdate(dt, dt_m1, d.du[i], d.du_m1[i]);
-        if (d.u[i] < 0.) {
-            d.u[i] = u_old * std::exp(d.u[i] * dt / u_old);
-        }
-=======
-        T cv = haveMui ? idealGasCv(d.mui[i]) : constCv;
-        d.temp[i] += energyUpdate(dt, dt_m1, d.du[i], d.du_m1[i]) / cv;
->>>>>>> d0369bb4
+        T cv    = haveMui ? idealGasCv(d.mui[i]) : constCv;
+        T u_old = cv * d.temp[i];
+        T u_new = u_old + energyUpdate(dt, dt_m1, d.du[i], d.du_m1[i]);
+        // To prevent u < 0 (when cooling with GRACKLE is active)
+        if (u_new < 0.) { u_new = u_old * std::exp(u_new * dt / u_old); }
+        d.temp[i]  = u_new / cv;
         d.du_m1[i] = d.du[i];
     }
 }
